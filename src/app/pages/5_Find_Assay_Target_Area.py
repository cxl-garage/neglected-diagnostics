--- conflicted
+++ resolved
@@ -66,14 +66,10 @@
         # allowed differences between primers and targets
         reference_sequence = st.text_input(
             "Select Reference Sequence",
-<<<<<<< HEAD
-            # [file.name for file in target_files],
-            help="Please input the filename that will be used as the reference sequence",
-=======
             get_first_header(target_files),
             help="If no selection is made, the first sequence header in the first file will be used as the reference "
             "sequence",
->>>>>>> 005ddc42
+
         )
 
         tgt_region_size = st.number_input(
