[project]
name = "neglected-diagnostics"
license = {file = "LICENSE"}
readme = "README.md"
authors = [
    { name = "Aniket Fadia", email = "aniketf@uw.edu" }
]
classifiers = [
    "Development Status :: 4 - Beta",
    "License :: OSI Approved :: BSD License",
    "Intended Audience :: Developers",
    "Intended Audience :: Science/Research",
    "Operating System :: OS Independent",
    "Programming Language :: Python",
]
dynamic = ["version"]
dependencies = [
    "biopython>=1.81",
    "streamlit>=1.26.0",
    "python-Levenshtein>=0.21.1", 
    "pydantic>=2.3.0",
<<<<<<< HEAD
    "fuzzysearch>=0.7.3",
=======
    "streamlit-aggrid>=0.3.4"
>>>>>>> 4bd2cea2
]

# On a mac, install optional dependencies with `pip install '.[dev]'` (include the single quotes)
[project.optional-dependencies]
dev = [
    "pytest",
    "pytest-cov", # Used to report total code coverage
    "pre-commit", # Used to run checks before finalizing a git commit
    "black", # Used for static linting of files
    # if you add dependencies here while experimenting in a notebook and you
    # want that notebook to render in your documentation, please add the
    # dependencies to ./docs/requirements.txt as well.
    "nbconvert", # Needed for pre-commit check to clear output from Python notebooks
    "nbsphinx", # Used to integrate Python notebooks into Sphinx documentation
    "ipython", # Also used in building notebooks into Sphinx
    "matplotlib", # Used in sample notebook intro_notebook.ipynb
    "numpy", # Used in sample notebook intro_notebook.ipynb
]

docs = [
    "jupyter-book",
    "numpydoc",
    "sphinx-automodapi",
    "sphinx-panels",
    "sphinx_rtd_theme",
    "autodoc_pydantic>=2.0.1,<3.0"
]

[build-system]
requires = [
    "setuptools>=45", # Used to build and package the Python project
    "setuptools_scm>=6.2", # Gets release version from git. Makes it available programmatically
]
build-backend = "setuptools.build_meta"

[tool.setuptools_scm]
write_to = "src/genetic_testing/_version.py"

[tool.isort]
profile = "black"
filter_files = true<|MERGE_RESOLUTION|>--- conflicted
+++ resolved
@@ -19,11 +19,8 @@
     "streamlit>=1.26.0",
     "python-Levenshtein>=0.21.1", 
     "pydantic>=2.3.0",
-<<<<<<< HEAD
     "fuzzysearch>=0.7.3",
-=======
     "streamlit-aggrid>=0.3.4"
->>>>>>> 4bd2cea2
 ]
 
 # On a mac, install optional dependencies with `pip install '.[dev]'` (include the single quotes)
