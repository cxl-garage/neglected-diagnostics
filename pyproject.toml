--- conflicted
+++ resolved
@@ -15,19 +15,10 @@
 ]
 dynamic = ["version"]
 dependencies = [
-<<<<<<< HEAD
-    "deprecated",
-    "ipykernel", # Support for Jupyter notebooks
-    "biopython",
-    "streamlit",
-    "python-Levenshtein", 
-    "pydantic"
-=======
     "biopython>=1.81",
     "streamlit>=1.26.0",
     "python-Levenshtein>=0.21.1", 
     "pydantic>=2.3.0"
->>>>>>> 1c8ad96e
 ]
 
 # On a mac, install optional dependencies with `pip install '.[dev]'` (include the single quotes)
